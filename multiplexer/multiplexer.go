package multiplexer

import (
	"context"
	"encoding/json"
	"net/http"
	"reflect"

	"github.com/navaz-alani/entity"
	"github.com/navaz-alani/entity/eField"
	"github.com/navaz-alani/entity/entityErrors"
	"github.com/navaz-alani/entity/multiplexer/muxContext"
	"github.com/navaz-alani/entity/multiplexer/muxHandle"
	"github.com/navaz-alani/entity/spec"
)

type (
	/*
		EMux is a multiplexer for Entities.
		It is meant to manage multiple Entities within an application.
		This involves creating and linking a database collection for
		Entities, generating pre-processing middleware for CRUD requests,
		and verification.

		See the Create function for more information about the
		EMux initialization.
	*/
	EMux struct {
		/*
			Entities is a collection of Entities which are
			used in an application.
			In the Entities map, the key is the EntityID.
		*/
		Entities EntityMap
		/*
			TypeMap provides a way of performing a reverse
			lookup for EntityID by a reflect.Type
		*/
		TypeMap TypeMap
	}

	/*
		EntityMap is a type used to store Entities for look-up by
		their EntityID.
	*/
	EntityMap map[string]*metaEntity
	/*
		TypeMap is a type used to perform a reverse lookup for an
		Entity by type of an instance.
	*/
	TypeMap map[reflect.Type]string
)

/*
Collection returns a pointer to the underlying mongo.Collection
that the entity corresponding to the given entityID is using for
persistent storage.

Alternatively, a handle to this collection can be obtained by
using the go.mongodb.org/mongo-driver directly with the collection
name as the EntityID given.

To modify the options for the collection, the client can
use the db pointer used during initialization
*/
func (em *EMux) Collection(entityID string) muxHandle.EntityCollector {
	return em.Entities[entityID].Entity.PStorage
}

/*
Entity returns the Entity corresponding to the entityID given.

This Entity can be used normally to carry out CRUD operations
for instances of the Entity.
*/
func (em *EMux) Entity(entityID string) *entity.Entity {
	if meta := em.Entities[entityID]; meta != nil {
		return meta.Entity
	}
	return nil
}

/*
Create uses the given definitions to create an EMux which manages the
corresponding Entities. The definitions are expected to be an array of
empty/zero struct Types. For example, consider the User entity defined in
the "Getting Started" section of the documentation of the entity package.
In order to create an EMux which manages the User Entity, the following
line suffices:

	eMux, err := multiplexer.Create(dbPtr, User{})

When internally registering Entities, a unique identifier is needed to
refer to Entities. This identifier is called the EntityID and is defined using
the IDTag. If the IDTag is not defined for any entity, the multiplexer may not
be correctly initialized and an entityErrors.IncompleteEntityMetadata is
returned.

Remember, when instantiating an Entity, it is important to have a defined
location for persistent storage. In this case, it is a *mongo.Collection.
For each definition, a collection in the database is initialized iff the IDTag
does NOT start with a "!". The name of the collection created is exactly the
same as the definition's EntityID (last IDTag value). Note, also, that the "!"
used when avoiding collection creation does NOT could as part of the EntityID.

Entities for which a database collection has been created are then indexed
against their axis fields which have been marked for indexing. A field can be
specified as an axis field by using the entity.AxisTag while index creation is
specified using the entity.IndexTag. Only fields with the AxisTag set to "true"
and a non-empty IndexTag are indexed.
*/
func Create(db muxHandle.DBHandler, definitions ...interface{}) (*EMux, error) {
	if db == nil {
		return nil, entityErrors.DBUninitialized
	}

	entityMap := make(map[string]*metaEntity)
	typeMap := make(map[reflect.Type]string)
	newMux := &EMux{Entities: entityMap, TypeMap: typeMap}

	// populate entity metadata
	for i := 0; i < len(definitions); i++ {
		defType := reflect.TypeOf(definitions[i])
		fieldClassifications := classifyFields(defType)

		createCollection := true
		var EntityID string

		// Extract collection name
		collectionNameClassification := fieldClassifications[EntityIDToken]
		if len(collectionNameClassification) == 0 || collectionNameClassification[0].Value == "" {
			return nil, entityErrors.NoTag(eField.IDTag, defType.Name())
		} else if collectionNameClassification[0].Value[0] != '!' {
			EntityID = collectionNameClassification[0].Value
		} else {
			EntityID = collectionNameClassification[0].Value[1:]
			createCollection = false
		}

		// create collection
		var defCollection muxHandle.EntityCollector
		if createCollection {
			defCollection = db.Collection(EntityID)
		}

		// create entity
		defEntity := &entity.Entity{
			SchemaDefinition: defType,
			PStorage:         defCollection,
		}

		// register entity
		if newMux.Entities[EntityID] == nil {
			meta := &metaEntity{
				Entity:               defEntity,
				EntityID:             EntityID,
				FieldClassifications: fieldClassifications,
			}

			newMux.Entities[EntityID] = meta
			newMux.TypeMap[defType] = EntityID
		} else {
			return nil, entityErrors.DuplicateTag(eField.IDTag, defType.Name())
		}

		if EntityID != "" {
			_ = defEntity.Optimize()
		}
	}

	newMux.link()
	return newMux, nil
}

/*
link creates internal representations of embedded struct field types
for parsing in middleware.
*/
func (em *EMux) link() {
	for _, meta := range em.Entities {
		// todo: append other field classes to `fields` for linking too
		fields := meta.FieldClassifications[CreationFieldsToken]

		for i := 0; i < len(fields); i++ {
			field := fields[i]

			var embedID string
			if field.EmbeddedEntity.CFlag || field.EmbeddedEntity.SFlag {
				embedID = em.TypeMap[field.EmbeddedEntity.EmbeddedType]
			} else {
				embedID = em.TypeMap[field.Type]
			}

			if embedID == "" {
				continue
			}

			// create reference to embedded Entity metadata
			field.EmbeddedEntity.Meta = em.Entities[embedID]
		}
	}
}

/*
CreationMiddleware returns middleware which can be used to
derive a template of an Entity/CRUD operation from an API request.

The creation fields for the Entity corresponding to the given entityID
are used to pre-populate the response context with an pre-populated"
Entity.

For each creation eField, the first non-empty value of JSON/BSON/eField name
is used to check the incoming request payload for a corresponding value.
This means that if the JSONTag is defined for the eField, it will be assumed
to be the corresponding eField in the JSON payload. Otherwise, the BSONTag
is checked next. If the BSONTag is also empty, the eField's name is used.

The returned function is middleware which can be used on an httprouter.Router
so that when a request is received by the client's httprouter.DBHandler, an
auto-completed version of the entity is present in the request context.

NOTE: This functionality does not yet support embedding of Entity
types. This can be achieved through linking instead. This is a
feature which has been planned for implementation.
*/
func (em *EMux) CreationMiddleware(entityID string) (func(next http.Handler) http.Handler, error) {
	var meta *metaEntity
	if m := em.Entities[entityID]; m == nil || m.EntityID == "" {
		return nil, entityErrors.IncompleteEntityMetadata
	} else {
		meta = m
	}

	if len(meta.FieldClassifications[CreationFieldsToken]) == 0 {
		return nil, entityErrors.NoClassificationFields
	}

	handle := func(next http.Handler) http.Handler {
		return http.HandlerFunc(func(w http.ResponseWriter, r *http.Request) {
			// Decode the incoming JSON payload
			var req map[string]interface{}
			if err := json.NewDecoder(r.Body).Decode(&req); err != nil {
				http.Error(w, "payload decode to json fail", http.StatusBadRequest)
				return
			}

			muxCtx := muxContext.Create()
			reqWithCtx := muxCtx.Embed(r, context.Background())

			preProcessedEntity, err := em.processCreation(em.Entities[entityID], req)
			if err != nil {
				muxCtx.SetError(err.Error())
			}

<<<<<<< HEAD
			muxCtx := muxContext.Create()
			_ = muxCtx.Set(meta.EntityID, preProcessedEntity.Interface())
=======
			if muxCtx.Error() == nil {
				_ = muxCtx.Set(meta.EntityID, &preProcessedEntity)
				next.ServeHTTP(w, reqWithCtx)
			} else {
				next.ServeHTTP(w, reqWithCtx)
>>>>>>> 73e52885

			}
		})
	}

	return handle, nil
}

/*
processCreation is a function which parses the given map (representing
a JSON payload) for the given Entity definition.
It returns a reflect.Value representing the Entity created, and an error
which should be nil if all goes well.

If the meta provided is a nil pointer, the returned error will be
entityErrors.InvalidEntityLink.
This error is also returned when links to other Entities are not
initialized.
If a payload conversion fails, entityErrors.EmbeddedWriteDataInvalid
is returned as the error.

Implementation

Initially, for the given meta, the following is done for each creation
field (fields with the CreationFieldsToken in the HandleTag value).
The field's name (chosen from JSON/BSON/field name - in that priority)
is used to retrieve an interface{} form the payload to write to the field.

Then, depending on whether the field contains a collection-kind (slice)
or a struct kind (possibly another Entity), the payload is processed
recursively to create an Entity for that field. Please note that if a field
contains an Embedded type (within a collection or as a singleton), that
Embedded type must be managed by the EMux too.
This helps keep Entities and coherent modular.

Finally, when recursive pre-processing is done, the obtained value is
then written to the field. For collections, note that recursion will occur
as many times as the number of elements in the collection as these have to be
processed as individual Entities.
*/
func (em *EMux) processCreation(meta *metaEntity, payload map[string]interface{}) (reflect.Value, error) {
	var preProcessedEntity reflect.Value
	var creationFields []*condensedField

	if meta == nil {
		return reflect.ValueOf(nil), entityErrors.InvalidEntityLink
	} else {
		preProcessedEntity = reflect.New(meta.Entity.SchemaDefinition).Elem()
		creationFields = meta.FieldClassifications[CreationFieldsToken]
	}

	for _, cf := range creationFields {
		// check if there is data to be written to this field
		if fieldData := payload[cf.RequestID]; fieldData != nil {
			fieldToWrite := preProcessedEntity.FieldByName(cf.Name)

			if cf.EmbeddedEntity.CFlag {
				if cf.EmbeddedEntity.Meta == nil {
					return preProcessedEntity, entityErrors.InvalidEntityLink
				}

				// convert field's payload to slice of interfaces
				writeData, ok := fieldData.([]interface{})
				if !ok {
					return preProcessedEntity, entityErrors.EmbeddedWriteDataInvalid
				}

				// process and collect entities
				writePayload := make([]reflect.Value, 0)
				for i := 0; i < len(writeData); i++ {
					writeItem := writeData[i]

					// convert payload for recursive call
					writeMap, ok := writeItem.(map[string]interface{})
					if !ok {
						return preProcessedEntity, entityErrors.EmbeddedWriteDataInvalid
					}

					// recursively create embedded entity for field
					writeValue, err := em.processCreation(cf.EmbeddedEntity.Meta, writeMap)
					if err != nil {
						return preProcessedEntity, err
					}

					writePayload = append(writePayload, writeValue)
				}

				fieldToWrite.Set(reflect.Append(fieldToWrite, writePayload...))
				continue
			} else if cf.EmbeddedEntity.SFlag {
				// convert payload for recursive call
				writeData, ok := fieldData.(map[string]interface{})
				if !ok {
					return preProcessedEntity, entityErrors.EmbeddedWriteDataInvalid
				}

				// recursively create embedded entity for field
				embedValue, err := em.processCreation(cf.EmbeddedEntity.Meta, writeData)
				if err != nil {
					return preProcessedEntity, entityErrors.EmbeddedWriteDataInvalid
				}

				// set data to be written
				fieldData = embedValue.Interface()
			}

			// set data
			if err := eField.WriteToField(fieldToWrite, fieldData); err != nil {
				return preProcessedEntity, err
			}
		}
	}

	return preProcessedEntity, nil
}

/*
EditMiddleware returns middleware which can be used to
derive a template of an Entity edit operation from an API
request.
*/
func (em *EMux) EditMiddleware(entityID string) (func(next http.Handler) http.Handler, error) {
	var meta *metaEntity
	if m := em.Entities[entityID]; m == nil || m.EntityID == "" {
		return nil, entityErrors.IncompleteEntityMetadata
	} else {
		meta = m
	}

	if len(meta.FieldClassifications[EditFieldsToken]) == 0 {
		return nil, entityErrors.NoEditFields
	}

	handle := func(next http.Handler) http.Handler {
		return http.HandlerFunc(func(w http.ResponseWriter, r *http.Request) {
			// Decode the incoming JSON payload
			var req map[string]interface{}
			if err := json.NewDecoder(r.Body).Decode(&req); err != nil {
				http.Error(w, "payload decode to json fail", http.StatusBadRequest)
				return
			}

			muxCtx := muxContext.Create()
			reqWithCtx := muxCtx.Embed(r, context.Background())

			preProcessedEdits, err := em.processEdits(em.Entities[entityID], req)
			if err != nil {
				muxCtx.SetError(err.Error())
			}

			if muxCtx.Error() == nil {
				_ = muxCtx.Set(meta.EntityID, &preProcessedEdits)
				next.ServeHTTP(w, reqWithCtx)
			} else {
				next.ServeHTTP(w, reqWithCtx)

			}
		})
	}

	return handle, nil
}

/*
processEdits is a function which returns a slice of pointers
to spec.ESpec which specify the changes to be made for the
fields of a certain Entity.
*/
func (em *EMux) processEdits(meta *metaEntity, payload map[string]interface{}) ([]*spec.ESpec, error) {
	preProcessedEdits := make([]*spec.ESpec, 0)

	var deletionFields []*condensedField
	if meta == nil {
		return preProcessedEdits, entityErrors.InvalidEntityLink
	} else {
		deletionFields = meta.FieldClassifications[DeletionFieldsToken]
	}

	for _, df := range deletionFields {
		if targetVal := payload[df.RequestID]; targetVal != nil {
			edit := &spec.ESpec{
				Field:  df.Name,
				Target: targetVal,
			}

			preProcessedEdits = append(preProcessedEdits, edit)
		}
	}

	return preProcessedEdits, nil
}<|MERGE_RESOLUTION|>--- conflicted
+++ resolved
@@ -252,17 +252,11 @@
 				muxCtx.SetError(err.Error())
 			}
 
-<<<<<<< HEAD
-			muxCtx := muxContext.Create()
-			_ = muxCtx.Set(meta.EntityID, preProcessedEntity.Interface())
-=======
 			if muxCtx.Error() == nil {
-				_ = muxCtx.Set(meta.EntityID, &preProcessedEntity)
+				_ = muxCtx.Set(meta.EntityID, preProcessedEntity.Interface())
 				next.ServeHTTP(w, reqWithCtx)
 			} else {
 				next.ServeHTTP(w, reqWithCtx)
->>>>>>> 73e52885
-
 			}
 		})
 	}
